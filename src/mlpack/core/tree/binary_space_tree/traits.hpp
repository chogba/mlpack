--- conflicted
+++ resolved
@@ -42,7 +42,12 @@
   static const bool FirstPointIsCentroid = false;
 
   /**
-<<<<<<< HEAD
+   * There is no guarantee that the first point of the first sibling is the
+   * centroid of other siblings.
+   */
+  static const bool FirstSiblingFirstPointIsCentroid = false;
+
+  /**
    * The tree has not got duplicated points.
    */
   static const bool HasDuplicatedPoints = false;
@@ -87,6 +92,12 @@
   static const bool FirstPointIsCentroid = false;
 
   /**
+   * There is no guarantee that the first point of the first sibling is the
+   * centroid of other siblings.
+   */
+  static const bool FirstSiblingFirstPointIsCentroid = false;
+
+  /**
    * Points are not contained at multiple levels of the binary space tree.
    */
   static const bool HasSelfChildren = false;
@@ -124,12 +135,12 @@
    * There is no guarantee that the first point in a node is its centroid.
    */
   static const bool FirstPointIsCentroid = false;
-=======
+
+  /**
    * There is no guarantee that the first point of the first sibling is the
    * centroid of other siblings.
    */
   static const bool FirstSiblingFirstPointIsCentroid = false;
->>>>>>> 067ff771
 
   /**
    * Points are not contained at multiple levels of the binary space tree.

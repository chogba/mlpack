--- conflicted
+++ resolved
@@ -68,11 +68,7 @@
    */
   template<typename Archive>
   void Serialize(Archive& ar, const unsigned int /* version */)
-<<<<<<< HEAD
-  {    				
-=======
   {    			
->>>>>>> a2e57d61
   }
 }; // class OneHotLayer
 

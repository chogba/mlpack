--- conflicted
+++ resolved
@@ -63,18 +63,6 @@
   logistic_regression_test.cpp
   lrsdp_test.cpp
   lsh_test.cpp
-<<<<<<< HEAD
-  main_tests/decision_tree_test.cpp
-  main_tests/hoeffding_tree_test.cpp
-  main_tests/emst_test.cpp
-  main_tests/linear_regression_test.cpp
-  main_tests/pca_test.cpp
-  main_tests/preprocess_binarize_test.cpp
-  main_tests/preprocess_imputer_test.cpp
-  main_tests/preprocess_split_test.cpp
-  main_tests/test_helper.hpp
-=======
->>>>>>> 4f664d20
   math_test.cpp
   matrix_completion_test.cpp
   maximal_inputs_test.cpp

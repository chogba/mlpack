# MLPACK test executable.
add_executable(mlpack_test
  mlpack_test.cpp
  activation_functions_test.cpp
  adaboost_test.cpp
  ada_delta_test.cpp
  adam_test.cpp
  allkfn_test.cpp
  allknn_test.cpp
  allkrann_search_test.cpp
  arma_extend_test.cpp
  aug_lagrangian_test.cpp
  cf_test.cpp
  cli_test.cpp
  convolution_test.cpp
  convolutional_network_test.cpp
  cosine_tree_test.cpp
  decision_stump_test.cpp
  det_test.cpp
  distribution_test.cpp
  emst_test.cpp
  fastmks_test.cpp
  feedforward_network_test.cpp
  gmm_test.cpp
  hmm_test.cpp
<<<<<<< HEAD
  hoeffding_tree_test.cpp
=======
  init_rules_test.cpp
>>>>>>> de9cc4b0
  kernel_test.cpp
  kernel_pca_test.cpp
  kernel_traits_test.cpp
  kmeans_test.cpp
  lars_test.cpp
  lbfgs_test.cpp
  lin_alg_test.cpp
  linear_regression_test.cpp
  load_save_test.cpp
  local_coordinate_coding_test.cpp
  log_test.cpp
  logistic_regression_test.cpp
  lrsdp_test.cpp
  lsh_test.cpp
  math_test.cpp
  matrix_completion_test.cpp
  maximal_inputs_test.cpp
  mean_shift_test.cpp
  metric_test.cpp
  nbc_test.cpp
  nca_test.cpp
  nmf_test.cpp
  pca_test.cpp
  perceptron_test.cpp
  quic_svd_test.cpp
  radical_test.cpp
  range_search_test.cpp
  rectangle_tree_test.cpp
  regularized_svd_test.cpp
  rmsprop_test.cpp
  sa_test.cpp
  sdp_primal_dual_test.cpp
  sgd_test.cpp
  serialization.hpp
  serialization.cpp
  serialization_test.cpp
  softmax_regression_test.cpp
  sort_policy_test.cpp
  sparse_autoencoder_test.cpp
  sparse_coding_test.cpp
  termination_policy_test.cpp
  tree_test.cpp
  tree_traits_test.cpp
  union_find_test.cpp
  svd_batch_test.cpp
  svd_incremental_test.cpp
  nystroem_method_test.cpp
  armadillo_svd_test.cpp
)
# Link dependencies of test executable.
target_link_libraries(mlpack_test
  mlpack
  ${BOOST_unit_test_framework_LIBRARY}
)

# Copy test data into right place.
add_custom_command(TARGET mlpack_test
  POST_BUILD
  COMMAND ${CMAKE_COMMAND} -E copy_directory ${CMAKE_CURRENT_SOURCE_DIR}/data/
      ${PROJECT_BINARY_DIR}
)
add_custom_command(TARGET mlpack_test
  POST_BUILD
  COMMAND ${CMAKE_COMMAND} -E tar xjpf mnist_first250_training_4s_and_9s.tar.bz2
  WORKING_DIRECTORY ${PROJECT_BINARY_DIR}
)<|MERGE_RESOLUTION|>--- conflicted
+++ resolved
@@ -23,11 +23,8 @@
   feedforward_network_test.cpp
   gmm_test.cpp
   hmm_test.cpp
-<<<<<<< HEAD
   hoeffding_tree_test.cpp
-=======
   init_rules_test.cpp
->>>>>>> de9cc4b0
   kernel_test.cpp
   kernel_pca_test.cpp
   kernel_traits_test.cpp

/**
 * @file serialization_test.cpp
 * @author Ryan Curtin
 *
 * Test serialization of mlpack objects.
 */
#include <mlpack/core.hpp>

#include <boost/test/unit_test.hpp>
#include "old_boost_test_definitions.hpp"
#include "serialization.hpp"

#include <mlpack/core/dists/regression_distribution.hpp>
#include <mlpack/core/tree/ballbound.hpp>
#include <mlpack/core/tree/hrectbound.hpp>
#include <mlpack/core/metrics/mahalanobis_distance.hpp>
#include <mlpack/core/tree/binary_space_tree.hpp>
<<<<<<< HEAD
#include <mlpack/methods/hoeffding_trees/hoeffding_tree.hpp>
=======
#include <mlpack/core/tree/cover_tree.hpp>
#include <mlpack/core/tree/rectangle_tree.hpp>

#include <mlpack/methods/perceptron/perceptron.hpp>
#include <mlpack/methods/logistic_regression/logistic_regression.hpp>
#include <mlpack/methods/neighbor_search/neighbor_search.hpp>
#include <mlpack/methods/softmax_regression/softmax_regression.hpp>
#include <mlpack/methods/det/dtree.hpp>
#include <mlpack/methods/naive_bayes/naive_bayes_classifier.hpp>
#include <mlpack/methods/rann/ra_search.hpp>
#include <mlpack/methods/lsh/lsh_search.hpp>
#include <mlpack/methods/decision_stump/decision_stump.hpp>
#include <mlpack/methods/lars/lars.hpp>
>>>>>>> de9cc4b0

using namespace mlpack;
using namespace mlpack::distribution;
using namespace mlpack::regression;
using namespace mlpack::bound;
using namespace mlpack::metric;
using namespace mlpack::tree;
using namespace mlpack::perceptron;
using namespace mlpack::regression;
using namespace mlpack::naive_bayes;
using namespace mlpack::neighbor;
using namespace mlpack::decision_stump;

using namespace arma;
using namespace boost;
using namespace boost::archive;
using namespace boost::serialization;
using namespace std;

BOOST_AUTO_TEST_SUITE(SerializationTest);

<<<<<<< HEAD
// Test function for loading and saving Armadillo objects.
template<typename MatType,
         typename IArchiveType,
         typename OArchiveType>
void TestArmadilloSerialization(MatType& x)
{
  // First save it.
  ofstream ofs("test");
  OArchiveType o(ofs);

  bool success = true;
  try
  {
    o << BOOST_SERIALIZATION_NVP(x);
  }
  catch (archive_exception& e)
  {
    std::cerr << e.what();
    success = false;
  }

  BOOST_REQUIRE_EQUAL(success, true);
  ofs.close();

  // Now load it.
  MatType orig(x);
  success = true;
  ifstream ifs("test");
  IArchiveType i(ifs);

  try
  {
    i >> BOOST_SERIALIZATION_NVP(x);
  }
  catch (archive_exception& e)
  {
    std::cerr << e.what();
    success = false;
  }

  BOOST_REQUIRE_EQUAL(success, true);

  BOOST_REQUIRE_EQUAL(x.n_rows, orig.n_rows);
  BOOST_REQUIRE_EQUAL(x.n_cols, orig.n_cols);
  BOOST_REQUIRE_EQUAL(x.n_elem, orig.n_elem);

  for (size_t i = 0; i < x.n_cols; ++i)
    for (size_t j = 0; j < x.n_rows; ++j)
      if (double(orig(j, i)) == 0.0)
        BOOST_REQUIRE_SMALL(double(x(j, i)), 1e-8);
      else
        BOOST_REQUIRE_CLOSE(double(orig(j, i)), double(x(j, i)), 1e-8);

  remove("test");
}

// Test all serialization strategies.
template<typename MatType>
void TestAllArmadilloSerialization(MatType& x)
{
  TestArmadilloSerialization<MatType, xml_iarchive, xml_oarchive>(x);
  TestArmadilloSerialization<MatType, text_iarchive, text_oarchive>(x);
  TestArmadilloSerialization<MatType, binary_iarchive, binary_oarchive>(x);
}

=======
>>>>>>> de9cc4b0
/**
 * Can we load and save an Armadillo matrix?
 */
BOOST_AUTO_TEST_CASE(MatrixSerializeXMLTest)
{
  arma::mat m;
  m.randu(50, 50);
  TestAllArmadilloSerialization(m);
}

/**
 * How about columns?
 */
BOOST_AUTO_TEST_CASE(ColSerializeXMLTest)
{
  arma::vec m;
  m.randu(50, 1);
  TestAllArmadilloSerialization(m);
}

/**
 * How about rows?
 */
BOOST_AUTO_TEST_CASE(RowSerializeXMLTest)
{
  arma::rowvec m;
  m.randu(1, 50);
  TestAllArmadilloSerialization(m);
}

// A quick test with an empty matrix.
BOOST_AUTO_TEST_CASE(EmptyMatrixSerializeTest)
{
  arma::mat m;
  TestAllArmadilloSerialization(m);
}

/**
 * Can we load and save a sparse Armadillo matrix?
 */
BOOST_AUTO_TEST_CASE(SparseMatrixSerializeXMLTest)
{
  arma::sp_mat m;
  m.sprandu(50, 50, 0.3);
  TestAllArmadilloSerialization(m);
}

/**
 * How about columns?
 */
BOOST_AUTO_TEST_CASE(SparseColSerializeXMLTest)
{
  arma::sp_vec m;
  m.sprandu(50, 1, 0.3);
  TestAllArmadilloSerialization(m);
}

/**
 * How about rows?
 */
BOOST_AUTO_TEST_CASE(SparseRowSerializeXMLTest)
{
  arma::sp_rowvec m;
  m.sprandu(1, 50, 0.3);
  TestAllArmadilloSerialization(m);
}

// A quick test with an empty matrix.
BOOST_AUTO_TEST_CASE(EmptySparseMatrixSerializeTest)
{
  arma::sp_mat m;
  TestAllArmadilloSerialization(m);
}

<<<<<<< HEAD
// Save and load an mlpack object.
// The re-loaded copy is placed in 'newT'.
template<typename T, typename IArchiveType, typename OArchiveType>
void SerializeObject(T& t, T& newT)
{
  ofstream ofs("test");
  OArchiveType o(ofs);

  bool success = true;
  try
  {
    o << data::CreateNVP(t, "t");
  }
  catch (archive_exception& e)
  {
    std::cerr << e.what();
    success = false;
  }
  ofs.close();

  BOOST_REQUIRE_EQUAL(success, true);

  ifstream ifs("test");
  IArchiveType i(ifs);

  try
  {
    i >> data::CreateNVP(newT, "t");
  }
  catch (archive_exception& e)
  {
    std::cerr << e.what();
    success = false;
  }
  ifs.close();

  BOOST_REQUIRE_EQUAL(success, true);
}

// Test mlpack serialization with all three archive types.
template<typename T>
void SerializeObjectAll(T& t, T& xmlT, T& textT, T& binaryT)
{
  SerializeObject<T, text_iarchive, text_oarchive>(t, textT);
  SerializeObject<T, binary_iarchive, binary_oarchive>(t, binaryT);
  SerializeObject<T, xml_iarchive, xml_oarchive>(t, xmlT);
}

// Save and load a non-default-constructible mlpack object.
template<typename T, typename IArchiveType, typename OArchiveType>
void SerializePointerObject(T* t, T*& newT)
{
  ofstream ofs("test");
  OArchiveType o(ofs);

  bool success = true;
  try
  {
    o << data::CreateNVP(*t, "t");
  }
  catch (archive_exception& e)
  {
    std::cerr << e.what();
    success = false;
  }
  ofs.close();

  BOOST_REQUIRE_EQUAL(success, true);

  ifstream ifs("test");
  IArchiveType i(ifs);

  try
  {
    newT = new T(i);
  }
  catch (std::exception& e)
  {
    std::cerr << e.what();
    success = false;
  }
  ifs.close();

  BOOST_REQUIRE_EQUAL(success, true);
}

template<typename T>
void SerializePointerObjectAll(T* t, T*& xmlT, T*& textT, T*& binaryT)
{
  SerializePointerObject<T, text_iarchive, text_oarchive>(t, textT);
  SerializePointerObject<T, binary_iarchive, binary_oarchive>(t, binaryT);
  SerializePointerObject<T, xml_iarchive, xml_oarchive>(t, xmlT);
}

// Utility function to check the equality of two Armadillo matrices.
void CheckMatrices(const mat& x,
                   const mat& xmlX,
                   const mat& textX,
                   const mat& binaryX)
{
  // First check dimensions.
  BOOST_REQUIRE_EQUAL(x.n_rows, xmlX.n_rows);
  BOOST_REQUIRE_EQUAL(x.n_rows, textX.n_rows);
  BOOST_REQUIRE_EQUAL(x.n_rows, binaryX.n_rows);

  BOOST_REQUIRE_EQUAL(x.n_cols, xmlX.n_cols);
  BOOST_REQUIRE_EQUAL(x.n_cols, textX.n_cols);
  BOOST_REQUIRE_EQUAL(x.n_cols, binaryX.n_cols);

  BOOST_REQUIRE_EQUAL(x.n_elem, xmlX.n_elem);
  BOOST_REQUIRE_EQUAL(x.n_elem, textX.n_elem);
  BOOST_REQUIRE_EQUAL(x.n_elem, binaryX.n_elem);

  // Now check elements.
  for (size_t i = 0; i < x.n_elem; ++i)
  {
    const double val = x[i];
    if (val == 0.0)
    {
      BOOST_REQUIRE_SMALL(xmlX[i], 1e-8);
      BOOST_REQUIRE_SMALL(textX[i], 1e-8);
      BOOST_REQUIRE_SMALL(binaryX[i], 1e-8);
    }
    else
    {
      BOOST_REQUIRE_CLOSE(val, xmlX[i], 1e-8);
      BOOST_REQUIRE_CLOSE(val, textX[i], 1e-8);
      BOOST_REQUIRE_CLOSE(val, binaryX[i], 1e-8);
    }
  }
}

=======
>>>>>>> de9cc4b0
// Now, test mlpack objects.
BOOST_AUTO_TEST_CASE(DiscreteDistributionTest)
{
  // I assume that I am properly saving vectors, so, this should be
  // straightforward.
  vec prob;
  prob.randu(12);
  DiscreteDistribution t(prob);

  DiscreteDistribution xmlT, textT, binaryT;

  // Load and save with all serializers.
  SerializeObjectAll(t, xmlT, textT, binaryT);

  for (size_t i = 0; i < 12; ++i)
  {
    vec obs(1);
    obs[0] = i;
    const double prob = t.Probability(obs);
    if (prob == 0.0)
    {
      BOOST_REQUIRE_SMALL(xmlT.Probability(obs), 1e-8);
      BOOST_REQUIRE_SMALL(textT.Probability(obs), 1e-8);
      BOOST_REQUIRE_SMALL(binaryT.Probability(obs), 1e-8);
    }
    else
    {
      BOOST_REQUIRE_CLOSE(prob, xmlT.Probability(obs), 1e-8);
      BOOST_REQUIRE_CLOSE(prob, textT.Probability(obs), 1e-8);
      BOOST_REQUIRE_CLOSE(prob, binaryT.Probability(obs), 1e-8);
    }
  }
}

BOOST_AUTO_TEST_CASE(GaussianDistributionTest)
{
  vec mean(10);
  mean.randu();
  // Generate a covariance matrix.
  mat cov;
  cov.randu(10, 10);
  cov = (cov * cov.t());

  GaussianDistribution g(mean, cov);
  GaussianDistribution xmlG, textG, binaryG;

  SerializeObjectAll(g, xmlG, textG, binaryG);

  BOOST_REQUIRE_EQUAL(g.Dimensionality(), xmlG.Dimensionality());
  BOOST_REQUIRE_EQUAL(g.Dimensionality(), textG.Dimensionality());
  BOOST_REQUIRE_EQUAL(g.Dimensionality(), binaryG.Dimensionality());

  // First, check the means.
  CheckMatrices(g.Mean(), xmlG.Mean(), textG.Mean(), binaryG.Mean());

  // Now, check the covariance.
  CheckMatrices(g.Covariance(), xmlG.Covariance(), textG.Covariance(),
      binaryG.Covariance());

  // Lastly, run some observations through and make sure the probability is the
  // same.  This should test anything cached internally.
  arma::mat randomObs;
  randomObs.randu(10, 500);

  for (size_t i = 0; i < 500; ++i)
  {
    const double prob = g.Probability(randomObs.unsafe_col(i));

    if (prob == 0.0)
    {
      BOOST_REQUIRE_SMALL(xmlG.Probability(randomObs.unsafe_col(i)), 1e-8);
      BOOST_REQUIRE_SMALL(textG.Probability(randomObs.unsafe_col(i)), 1e-8);
      BOOST_REQUIRE_SMALL(binaryG.Probability(randomObs.unsafe_col(i)), 1e-8);
    }
    else
    {
      BOOST_REQUIRE_CLOSE(prob, xmlG.Probability(randomObs.unsafe_col(i)),
          1e-8);
      BOOST_REQUIRE_CLOSE(prob, textG.Probability(randomObs.unsafe_col(i)),
          1e-8);
      BOOST_REQUIRE_CLOSE(prob, binaryG.Probability(randomObs.unsafe_col(i)),
          1e-8);
    }
  }
}

BOOST_AUTO_TEST_CASE(LaplaceDistributionTest)
{
  vec mean(20);
  mean.randu();

  LaplaceDistribution l(mean, 2.5);
  LaplaceDistribution xmlL, textL, binaryL;

  SerializeObjectAll(l, xmlL, textL, binaryL);

  BOOST_REQUIRE_CLOSE(l.Scale(), xmlL.Scale(), 1e-8);
  BOOST_REQUIRE_CLOSE(l.Scale(), textL.Scale(), 1e-8);
  BOOST_REQUIRE_CLOSE(l.Scale(), binaryL.Scale(), 1e-8);

  CheckMatrices(l.Mean(), xmlL.Mean(), textL.Mean(), binaryL.Mean());
}

BOOST_AUTO_TEST_CASE(MahalanobisDistanceTest)
{
  MahalanobisDistance<> d;
  d.Covariance().randu(50, 50);

  MahalanobisDistance<> xmlD, textD, binaryD;

  SerializeObjectAll(d, xmlD, textD, binaryD);

  // Check the covariance matrices.
  CheckMatrices(d.Covariance(),
                xmlD.Covariance(),
                textD.Covariance(),
                binaryD.Covariance());
}

BOOST_AUTO_TEST_CASE(LinearRegressionTest)
{
  // Generate some random data.
  mat data;
  data.randn(15, 800);
  vec responses;
  responses.randn(800, 1);

  LinearRegression lr(data, responses, 0.05); // Train the model.
  LinearRegression xmlLr, textLr, binaryLr;

  SerializeObjectAll(lr, xmlLr, textLr, binaryLr);

  BOOST_REQUIRE_CLOSE(lr.Lambda(), xmlLr.Lambda(), 1e-8);
  BOOST_REQUIRE_CLOSE(lr.Lambda(), textLr.Lambda(), 1e-8);
  BOOST_REQUIRE_CLOSE(lr.Lambda(), binaryLr.Lambda(), 1e-8);

  CheckMatrices(lr.Parameters(), xmlLr.Parameters(), textLr.Parameters(),
      binaryLr.Parameters());
}

BOOST_AUTO_TEST_CASE(RegressionDistributionTest)
{
  // Generate some random data.
  mat data;
  data.randn(15, 800);
  vec responses;
  responses.randn(800, 1);

  RegressionDistribution rd(data, responses);
  RegressionDistribution xmlRd, textRd, binaryRd;

  // Okay, now save it and load it.
  SerializeObjectAll(rd, xmlRd, textRd, binaryRd);

  // Check the gaussian distribution.
  CheckMatrices(rd.Err().Mean(),
                xmlRd.Err().Mean(),
                textRd.Err().Mean(),
                binaryRd.Err().Mean());
  CheckMatrices(rd.Err().Covariance(),
                xmlRd.Err().Covariance(),
                textRd.Err().Covariance(),
                binaryRd.Err().Covariance());

  // Check the regression function.
  if (rd.Rf().Lambda() == 0.0)
  {
    BOOST_REQUIRE_SMALL(xmlRd.Rf().Lambda(), 1e-8);
    BOOST_REQUIRE_SMALL(textRd.Rf().Lambda(), 1e-8);
    BOOST_REQUIRE_SMALL(binaryRd.Rf().Lambda(), 1e-8);
  }
  else
  {
    BOOST_REQUIRE_CLOSE(rd.Rf().Lambda(), xmlRd.Rf().Lambda(), 1e-8);
    BOOST_REQUIRE_CLOSE(rd.Rf().Lambda(), textRd.Rf().Lambda(), 1e-8);
    BOOST_REQUIRE_CLOSE(rd.Rf().Lambda(), binaryRd.Rf().Lambda(), 1e-8);
  }

  CheckMatrices(rd.Rf().Parameters(),
                xmlRd.Rf().Parameters(),
                textRd.Rf().Parameters(),
                binaryRd.Rf().Parameters());
}

BOOST_AUTO_TEST_CASE(BallBoundTest)
{
  BallBound<> b(100);
  b.Center().randu();
  b.Radius() = 14.0;

  BallBound<> xmlB, textB, binaryB;

  SerializeObjectAll(b, xmlB, textB, binaryB);

  // Check the dimensionality.
  BOOST_REQUIRE_EQUAL(b.Dim(), xmlB.Dim());
  BOOST_REQUIRE_EQUAL(b.Dim(), textB.Dim());
  BOOST_REQUIRE_EQUAL(b.Dim(), binaryB.Dim());

  // Check the radius.
  BOOST_REQUIRE_CLOSE(b.Radius(), xmlB.Radius(), 1e-8);
  BOOST_REQUIRE_CLOSE(b.Radius(), textB.Radius(), 1e-8);
  BOOST_REQUIRE_CLOSE(b.Radius(), binaryB.Radius(), 1e-8);

  // Now check the vectors.
  CheckMatrices(b.Center(), xmlB.Center(), textB.Center(), binaryB.Center());
}

BOOST_AUTO_TEST_CASE(MahalanobisBallBoundTest)
{
  BallBound<arma::vec, MahalanobisDistance<>> b(100);
  b.Center().randu();
  b.Radius() = 14.0;
  b.Metric().Covariance().randu(100, 100);

  BallBound<arma::vec, MahalanobisDistance<>> xmlB, textB, binaryB;

  SerializeObjectAll(b, xmlB, textB, binaryB);

  // Check the radius.
  BOOST_REQUIRE_CLOSE(b.Radius(), xmlB.Radius(), 1e-8);
  BOOST_REQUIRE_CLOSE(b.Radius(), textB.Radius(), 1e-8);
  BOOST_REQUIRE_CLOSE(b.Radius(), binaryB.Radius(), 1e-8);

  // Check the vectors.
  CheckMatrices(b.Center(), xmlB.Center(), textB.Center(), binaryB.Center());
  CheckMatrices(b.Metric().Covariance(),
                xmlB.Metric().Covariance(),
                textB.Metric().Covariance(),
                binaryB.Metric().Covariance());
}

BOOST_AUTO_TEST_CASE(HRectBoundTest)
{
  HRectBound<> b(2);

  arma::mat points("0.0, 1.1; 5.0, 2.2");
  points = points.t();
  b |= points; // [0.0, 5.0]; [1.1, 2.2];

  HRectBound<> xmlB, textB, binaryB;

  SerializeObjectAll(b, xmlB, textB, binaryB);

  // Check the dimensionality.
  BOOST_REQUIRE_EQUAL(b.Dim(), xmlB.Dim());
  BOOST_REQUIRE_EQUAL(b.Dim(), textB.Dim());
  BOOST_REQUIRE_EQUAL(b.Dim(), binaryB.Dim());

  // Check the bounds.
  for (size_t i = 0; i < b.Dim(); ++i)
  {
    BOOST_REQUIRE_CLOSE(b[i].Lo(), xmlB[i].Lo(), 1e-8);
    BOOST_REQUIRE_CLOSE(b[i].Hi(), xmlB[i].Hi(), 1e-8);
    BOOST_REQUIRE_CLOSE(b[i].Lo(), textB[i].Lo(), 1e-8);
    BOOST_REQUIRE_CLOSE(b[i].Hi(), textB[i].Hi(), 1e-8);
    BOOST_REQUIRE_CLOSE(b[i].Lo(), binaryB[i].Lo(), 1e-8);
    BOOST_REQUIRE_CLOSE(b[i].Hi(), binaryB[i].Hi(), 1e-8);
  }

  // Check the minimum width.
  BOOST_REQUIRE_CLOSE(b.MinWidth(), xmlB.MinWidth(), 1e-8);
  BOOST_REQUIRE_CLOSE(b.MinWidth(), textB.MinWidth(), 1e-8);
  BOOST_REQUIRE_CLOSE(b.MinWidth(), binaryB.MinWidth(), 1e-8);
}

template<typename TreeType>
void CheckTrees(TreeType& tree,
                TreeType& xmlTree,
                TreeType& textTree,
                TreeType& binaryTree)
{
  const typename TreeType::Mat* dataset = &tree.Dataset();

  // Make sure that the data matrices are the same.
  if (tree.Parent() == NULL)
  {
    CheckMatrices(*dataset,
                  xmlTree.Dataset(),
                  textTree.Dataset(),
                  binaryTree.Dataset());

    // Also ensure that the other parents are null too.
    BOOST_REQUIRE_EQUAL(xmlTree.Parent(), (TreeType*) NULL);
    BOOST_REQUIRE_EQUAL(textTree.Parent(), (TreeType*) NULL);
    BOOST_REQUIRE_EQUAL(binaryTree.Parent(), (TreeType*) NULL);
  }

  // Make sure the number of children is the same.
  BOOST_REQUIRE_EQUAL(tree.NumChildren(), xmlTree.NumChildren());
  BOOST_REQUIRE_EQUAL(tree.NumChildren(), textTree.NumChildren());
  BOOST_REQUIRE_EQUAL(tree.NumChildren(), binaryTree.NumChildren());

  // Make sure the number of descendants is the same.
  BOOST_REQUIRE_EQUAL(tree.NumDescendants(), xmlTree.NumDescendants());
  BOOST_REQUIRE_EQUAL(tree.NumDescendants(), textTree.NumDescendants());
  BOOST_REQUIRE_EQUAL(tree.NumDescendants(), binaryTree.NumDescendants());

  // Make sure the number of points is the same.
  BOOST_REQUIRE_EQUAL(tree.NumPoints(), xmlTree.NumPoints());
  BOOST_REQUIRE_EQUAL(tree.NumPoints(), textTree.NumPoints());
  BOOST_REQUIRE_EQUAL(tree.NumPoints(), binaryTree.NumPoints());

  // Check that each point is the same.
  for (size_t i = 0; i < tree.NumPoints(); ++i)
  {
    BOOST_REQUIRE_EQUAL(tree.Point(i), xmlTree.Point(i));
    BOOST_REQUIRE_EQUAL(tree.Point(i), textTree.Point(i));
    BOOST_REQUIRE_EQUAL(tree.Point(i), binaryTree.Point(i));
  }

  // Check that the parent distance is the same.
  BOOST_REQUIRE_CLOSE(tree.ParentDistance(), xmlTree.ParentDistance(), 1e-8);
  BOOST_REQUIRE_CLOSE(tree.ParentDistance(), textTree.ParentDistance(), 1e-8);
  BOOST_REQUIRE_CLOSE(tree.ParentDistance(), binaryTree.ParentDistance(), 1e-8);

  // Check that the furthest descendant distance is the same.
  BOOST_REQUIRE_CLOSE(tree.FurthestDescendantDistance(),
      xmlTree.FurthestDescendantDistance(), 1e-8);
  BOOST_REQUIRE_CLOSE(tree.FurthestDescendantDistance(),
      textTree.FurthestDescendantDistance(), 1e-8);
  BOOST_REQUIRE_CLOSE(tree.FurthestDescendantDistance(),
      binaryTree.FurthestDescendantDistance(), 1e-8);

  // Check that the minimum bound distance is the same.
  BOOST_REQUIRE_CLOSE(tree.MinimumBoundDistance(),
      xmlTree.MinimumBoundDistance(), 1e-8);
  BOOST_REQUIRE_CLOSE(tree.MinimumBoundDistance(),
      textTree.MinimumBoundDistance(), 1e-8);
  BOOST_REQUIRE_CLOSE(tree.MinimumBoundDistance(),
      binaryTree.MinimumBoundDistance(), 1e-8);

  // Recurse into the children.
  for (size_t i = 0; i < tree.NumChildren(); ++i)
  {
    // Check that the child dataset is the same.
    BOOST_REQUIRE_EQUAL(&xmlTree.Dataset(), &xmlTree.Child(i).Dataset());
    BOOST_REQUIRE_EQUAL(&textTree.Dataset(), &textTree.Child(i).Dataset());
    BOOST_REQUIRE_EQUAL(&binaryTree.Dataset(), &binaryTree.Child(i).Dataset());

    // Make sure the parent link is right.
    BOOST_REQUIRE_EQUAL(xmlTree.Child(i).Parent(), &xmlTree);
    BOOST_REQUIRE_EQUAL(textTree.Child(i).Parent(), &textTree);
    BOOST_REQUIRE_EQUAL(binaryTree.Child(i).Parent(), &binaryTree);

    CheckTrees(tree.Child(i), xmlTree.Child(i), textTree.Child(i),
        binaryTree.Child(i));
  }
}

BOOST_AUTO_TEST_CASE(BinarySpaceTreeTest)
{
  arma::mat data;
  data.randu(3, 100);
  typedef KDTree<EuclideanDistance, EmptyStatistic, arma::mat> TreeType;
  TreeType tree(data);

  TreeType* xmlTree;
  TreeType* textTree;
  TreeType* binaryTree;

  SerializePointerObjectAll(&tree, xmlTree, textTree, binaryTree);

  CheckTrees(tree, *xmlTree, *textTree, *binaryTree);

  delete xmlTree;
  delete textTree;
  delete binaryTree;
}

BOOST_AUTO_TEST_CASE(BinarySpaceTreeOverwriteTest)
{
  arma::mat data;
  data.randu(3, 100);
  typedef KDTree<EuclideanDistance, EmptyStatistic, arma::mat> TreeType;
  TreeType tree(data);

  arma::mat otherData;
  otherData.randu(5, 50);
  TreeType xmlTree(otherData);
  TreeType textTree(xmlTree);
  TreeType binaryTree(xmlTree);

  SerializeObjectAll(tree, xmlTree, textTree, binaryTree);

  CheckTrees(tree, xmlTree, textTree, binaryTree);
}

BOOST_AUTO_TEST_CASE(CoverTreeTest)
{
  arma::mat data;
  data.randu(3, 100);
  typedef StandardCoverTree<EuclideanDistance, EmptyStatistic, arma::mat>
      TreeType;
  TreeType tree(data);

  TreeType* xmlTree;
  TreeType* textTree;
  TreeType* binaryTree;

  SerializePointerObjectAll(&tree, xmlTree, textTree, binaryTree);

  CheckTrees(tree, *xmlTree, *textTree, *binaryTree);

  // Also check a few other things.
  std::stack<TreeType*> stack, xmlStack, textStack, binaryStack;
  stack.push(&tree);
  xmlStack.push(xmlTree);
  textStack.push(textTree);
  binaryStack.push(binaryTree);
  while (!stack.empty())
  {
    TreeType* node = stack.top();
    TreeType* xmlNode = xmlStack.top();
    TreeType* textNode = textStack.top();
    TreeType* binaryNode = binaryStack.top();
    stack.pop();
    xmlStack.pop();
    textStack.pop();
    binaryStack.pop();

    BOOST_REQUIRE_EQUAL(node->Scale(), xmlNode->Scale());
    BOOST_REQUIRE_EQUAL(node->Scale(), textNode->Scale());
    BOOST_REQUIRE_EQUAL(node->Scale(), binaryNode->Scale());

    BOOST_REQUIRE_CLOSE(node->Base(), xmlNode->Base(), 1e-5);
    BOOST_REQUIRE_CLOSE(node->Base(), textNode->Base(), 1e-5);
    BOOST_REQUIRE_CLOSE(node->Base(), binaryNode->Base(), 1e-5);

    for (size_t i = 0; i < node->NumChildren(); ++i)
    {
      stack.push(&node->Child(i));
      xmlStack.push(&xmlNode->Child(i));
      textStack.push(&textNode->Child(i));
      binaryStack.push(&binaryNode->Child(i));
    }
  }

  delete xmlTree;
  delete textTree;
  delete binaryTree;
}

BOOST_AUTO_TEST_CASE(CoverTreeOverwriteTest)
{
  arma::mat data;
  data.randu(3, 100);
  typedef StandardCoverTree<EuclideanDistance, EmptyStatistic, arma::mat>
      TreeType;
  TreeType tree(data);

  arma::mat otherData;
  otherData.randu(5, 50);
  TreeType xmlTree(otherData);
  TreeType textTree(xmlTree);
  TreeType binaryTree(xmlTree);

  SerializeObjectAll(tree, xmlTree, textTree, binaryTree);

  CheckTrees(tree, xmlTree, textTree, binaryTree);

  // Also check a few other things.
  std::stack<TreeType*> stack, xmlStack, textStack, binaryStack;
  stack.push(&tree);
  xmlStack.push(&xmlTree);
  textStack.push(&textTree);
  binaryStack.push(&binaryTree);
  while (!stack.empty())
  {
    TreeType* node = stack.top();
    TreeType* xmlNode = xmlStack.top();
    TreeType* textNode = textStack.top();
    TreeType* binaryNode = binaryStack.top();
    stack.pop();
    xmlStack.pop();
    textStack.pop();
    binaryStack.pop();

    BOOST_REQUIRE_EQUAL(node->Scale(), xmlNode->Scale());
    BOOST_REQUIRE_EQUAL(node->Scale(), textNode->Scale());
    BOOST_REQUIRE_EQUAL(node->Scale(), binaryNode->Scale());

    BOOST_REQUIRE_CLOSE(node->Base(), xmlNode->Base(), 1e-5);
    BOOST_REQUIRE_CLOSE(node->Base(), textNode->Base(), 1e-5);
    BOOST_REQUIRE_CLOSE(node->Base(), binaryNode->Base(), 1e-5);

    for (size_t i = 0; i < node->NumChildren(); ++i)
    {
      stack.push(&node->Child(i));
      xmlStack.push(&xmlNode->Child(i));
      textStack.push(&textNode->Child(i));
      binaryStack.push(&binaryNode->Child(i));
    }
  }
}

BOOST_AUTO_TEST_CASE(RectangleTreeTest)
{
  arma::mat data;
  data.randu(3, 1000);
  typedef RTree<EuclideanDistance, EmptyStatistic, arma::mat> TreeType;
  TreeType tree(data);

  TreeType* xmlTree;
  TreeType* textTree;
  TreeType* binaryTree;

  SerializePointerObjectAll(&tree, xmlTree, textTree, binaryTree);

  CheckTrees(tree, *xmlTree, *textTree, *binaryTree);

  // Check a few other things too.
  std::stack<TreeType*> stack, xmlStack, textStack, binaryStack;
  stack.push(&tree);
  xmlStack.push(xmlTree);
  textStack.push(textTree);
  binaryStack.push(binaryTree);
  while (!stack.empty())
  {
    // Check more things...
    TreeType* node = stack.top();
    TreeType* xmlNode = xmlStack.top();
    TreeType* textNode = textStack.top();
    TreeType* binaryNode = binaryStack.top();
    stack.pop();
    xmlStack.pop();
    textStack.pop();
    binaryStack.pop();

    BOOST_REQUIRE_EQUAL(node->MaxLeafSize(), xmlNode->MaxLeafSize());
    BOOST_REQUIRE_EQUAL(node->MaxLeafSize(), textNode->MaxLeafSize());
    BOOST_REQUIRE_EQUAL(node->MaxLeafSize(), binaryNode->MaxLeafSize());

    BOOST_REQUIRE_EQUAL(node->MinLeafSize(), xmlNode->MinLeafSize());
    BOOST_REQUIRE_EQUAL(node->MinLeafSize(), textNode->MinLeafSize());
    BOOST_REQUIRE_EQUAL(node->MinLeafSize(), binaryNode->MinLeafSize());

    BOOST_REQUIRE_EQUAL(node->MaxNumChildren(), xmlNode->MaxNumChildren());
    BOOST_REQUIRE_EQUAL(node->MaxNumChildren(), textNode->MaxNumChildren());
    BOOST_REQUIRE_EQUAL(node->MaxNumChildren(), binaryNode->MaxNumChildren());

    BOOST_REQUIRE_EQUAL(node->MinNumChildren(), xmlNode->MinNumChildren());
    BOOST_REQUIRE_EQUAL(node->MinNumChildren(), textNode->MinNumChildren());
    BOOST_REQUIRE_EQUAL(node->MinNumChildren(), binaryNode->MinNumChildren());
  }

  delete xmlTree;
  delete textTree;
  delete binaryTree;
}

BOOST_AUTO_TEST_CASE(RectangleTreeOverwriteTest)
{
  arma::mat data;
  data.randu(3, 1000);
  typedef RTree<EuclideanDistance, EmptyStatistic, arma::mat> TreeType;
  TreeType tree(data);

  arma::mat otherData;
  otherData.randu(5, 50);
  TreeType xmlTree(otherData);
  TreeType textTree(otherData);
  TreeType binaryTree(textTree);

  SerializeObjectAll(tree, xmlTree, textTree, binaryTree);

  CheckTrees(tree, xmlTree, textTree, binaryTree);

  // Check a few other things too.
  std::stack<TreeType*> stack, xmlStack, textStack, binaryStack;
  stack.push(&tree);
  xmlStack.push(&xmlTree);
  textStack.push(&textTree);
  binaryStack.push(&binaryTree);
  while (!stack.empty())
  {
    // Check more things...
    TreeType* node = stack.top();
    TreeType* xmlNode = xmlStack.top();
    TreeType* textNode = textStack.top();
    TreeType* binaryNode = binaryStack.top();
    stack.pop();
    xmlStack.pop();
    textStack.pop();
    binaryStack.pop();

    BOOST_REQUIRE_EQUAL(node->MaxLeafSize(), xmlNode->MaxLeafSize());
    BOOST_REQUIRE_EQUAL(node->MaxLeafSize(), textNode->MaxLeafSize());
    BOOST_REQUIRE_EQUAL(node->MaxLeafSize(), binaryNode->MaxLeafSize());

    BOOST_REQUIRE_EQUAL(node->MinLeafSize(), xmlNode->MinLeafSize());
    BOOST_REQUIRE_EQUAL(node->MinLeafSize(), textNode->MinLeafSize());
    BOOST_REQUIRE_EQUAL(node->MinLeafSize(), binaryNode->MinLeafSize());

    BOOST_REQUIRE_EQUAL(node->MaxNumChildren(), xmlNode->MaxNumChildren());
    BOOST_REQUIRE_EQUAL(node->MaxNumChildren(), textNode->MaxNumChildren());
    BOOST_REQUIRE_EQUAL(node->MaxNumChildren(), binaryNode->MaxNumChildren());

    BOOST_REQUIRE_EQUAL(node->MinNumChildren(), xmlNode->MinNumChildren());
    BOOST_REQUIRE_EQUAL(node->MinNumChildren(), textNode->MinNumChildren());
    BOOST_REQUIRE_EQUAL(node->MinNumChildren(), binaryNode->MinNumChildren());
  }
}

BOOST_AUTO_TEST_CASE(PerceptronTest)
{
  // Create a perceptron.  Train it randomly.  Then check that it hasn't
  // changed.
  arma::mat data;
  data.randu(3, 100);
  arma::Row<size_t> labels(100);
  for (size_t i = 0; i < labels.n_elem; ++i)
  {
    if (data(1, i) > 0.5)
      labels[i] = 0;
    else
      labels[i] = 1;
  }

  Perceptron<> p(data, labels, 2, 15);

  Perceptron<> pXml(2, 3), pText(2, 3), pBinary(2, 3);
  SerializeObjectAll(p, pXml, pText, pBinary);

  // Now check that things are the same.
  CheckMatrices(p.Weights(), pXml.Weights(), pText.Weights(),
      pBinary.Weights());
  CheckMatrices(p.Biases(), pXml.Biases(), pText.Biases(), pBinary.Biases());

  BOOST_REQUIRE_EQUAL(p.MaxIterations(), pXml.MaxIterations());
  BOOST_REQUIRE_EQUAL(p.MaxIterations(), pText.MaxIterations());
  BOOST_REQUIRE_EQUAL(p.MaxIterations(), pBinary.MaxIterations());
}

BOOST_AUTO_TEST_CASE(LogisticRegressionTest)
{
  arma::mat data;
  data.randu(3, 100);
  arma::Row<size_t> responses;
  responses.randu(100);

  LogisticRegression<> lr(data, responses, 0.5);

  LogisticRegression<> lrXml(data, responses + 3, 0.3);
  LogisticRegression<> lrText(data, responses + 1);
  LogisticRegression<> lrBinary(3, 0.0);

  SerializeObjectAll(lr, lrXml, lrText, lrBinary);

  CheckMatrices(lr.Parameters(), lrXml.Parameters(), lrText.Parameters(),
      lrBinary.Parameters());

  BOOST_REQUIRE_CLOSE(lr.Lambda(), lrXml.Lambda(), 1e-5);
  BOOST_REQUIRE_CLOSE(lr.Lambda(), lrText.Lambda(), 1e-5);
  BOOST_REQUIRE_CLOSE(lr.Lambda(), lrBinary.Lambda(), 1e-5);
}

BOOST_AUTO_TEST_CASE(AllkNNTest)
{
  using neighbor::AllkNN;
  arma::mat dataset = arma::randu<arma::mat>(5, 2000);

  AllkNN allknn(dataset, false, false);

  AllkNN knnXml, knnText, knnBinary;

  SerializeObjectAll(allknn, knnXml, knnText, knnBinary);

  // Now run nearest neighbor and make sure the results are the same.
  arma::mat querySet = arma::randu<arma::mat>(5, 1000);

  arma::mat distances, xmlDistances, textDistances, binaryDistances;
  arma::Mat<size_t> neighbors, xmlNeighbors, textNeighbors, binaryNeighbors;

  allknn.Search(querySet, 5, neighbors, distances);
  knnXml.Search(querySet, 5, xmlNeighbors, xmlDistances);
  knnText.Search(querySet, 5, textNeighbors, textDistances);
  knnBinary.Search(querySet, 5, binaryNeighbors, binaryDistances);

  CheckMatrices(distances, xmlDistances, textDistances, binaryDistances);
  CheckMatrices(neighbors, xmlNeighbors, textNeighbors, binaryNeighbors);
}

BOOST_AUTO_TEST_CASE(SoftmaxRegressionTest)
{
  using regression::SoftmaxRegression;

  arma::mat dataset = arma::randu<arma::mat>(5, 1000);
  arma::Row<size_t> labels(1000);
  for (size_t i = 0; i < 500; ++i)
    labels[i] = 0;
  for (size_t i = 500; i < 1000; ++i)
    labels[i] = 1;

  SoftmaxRegression<> sr(dataset, labels, 2);

  SoftmaxRegression<> srXml(dataset.n_rows, 2);
  SoftmaxRegression<> srText(dataset.n_rows, 2);
  SoftmaxRegression<> srBinary(dataset.n_rows, 2);

  SerializeObjectAll(sr, srXml, srText, srBinary);

  CheckMatrices(sr.Parameters(), srXml.Parameters(), srText.Parameters(),
      srBinary.Parameters());
}

BOOST_AUTO_TEST_CASE(DETTest)
{
  using det::DTree;

  // Create a density estimation tree on a random dataset.
  arma::mat dataset = arma::randu<arma::mat>(25, 5000);

  DTree tree(dataset);

  arma::mat otherDataset = arma::randu<arma::mat>(5, 100);
  DTree xmlTree, binaryTree, textTree(otherDataset);

  SerializeObjectAll(tree, xmlTree, binaryTree, textTree);

  std::stack<DTree*> stack, xmlStack, binaryStack, textStack;
  stack.push(&tree);
  xmlStack.push(&xmlTree);
  binaryStack.push(&binaryTree);
  textStack.push(&textTree);

  while (!stack.empty())
  {
    // Get the top node from the stack.
    DTree* node = stack.top();
    DTree* xmlNode = xmlStack.top();
    DTree* binaryNode = binaryStack.top();
    DTree* textNode = textStack.top();

    stack.pop();
    xmlStack.pop();
    binaryStack.pop();
    textStack.pop();

    // Check that all the members are the same.
    BOOST_REQUIRE_EQUAL(node->Start(), xmlNode->Start());
    BOOST_REQUIRE_EQUAL(node->Start(), binaryNode->Start());
    BOOST_REQUIRE_EQUAL(node->Start(), textNode->Start());

    BOOST_REQUIRE_EQUAL(node->End(), xmlNode->End());
    BOOST_REQUIRE_EQUAL(node->End(), binaryNode->End());
    BOOST_REQUIRE_EQUAL(node->End(), textNode->End());

    BOOST_REQUIRE_EQUAL(node->SplitDim(), xmlNode->SplitDim());
    BOOST_REQUIRE_EQUAL(node->SplitDim(), binaryNode->SplitDim());
    BOOST_REQUIRE_EQUAL(node->SplitDim(), textNode->SplitDim());

    if (std::abs(node->SplitValue()) < 1e-5)
    {
      BOOST_REQUIRE_SMALL(xmlNode->SplitValue(), 1e-5);
      BOOST_REQUIRE_SMALL(binaryNode->SplitValue(), 1e-5);
      BOOST_REQUIRE_SMALL(textNode->SplitValue(), 1e-5);
    }
    else
    {
      BOOST_REQUIRE_CLOSE(node->SplitValue(), xmlNode->SplitValue(), 1e-5);
      BOOST_REQUIRE_CLOSE(node->SplitValue(), binaryNode->SplitValue(), 1e-5);
      BOOST_REQUIRE_CLOSE(node->SplitValue(), textNode->SplitValue(), 1e-5);
    }

    if (std::abs(node->LogNegError()) < 1e-5)
    {
      BOOST_REQUIRE_SMALL(xmlNode->LogNegError(), 1e-5);
      BOOST_REQUIRE_SMALL(binaryNode->LogNegError(), 1e-5);
      BOOST_REQUIRE_SMALL(textNode->LogNegError(), 1e-5);
    }
    else
    {
      BOOST_REQUIRE_CLOSE(node->LogNegError(), xmlNode->LogNegError(), 1e-5);
      BOOST_REQUIRE_CLOSE(node->LogNegError(), binaryNode->LogNegError(), 1e-5);
      BOOST_REQUIRE_CLOSE(node->LogNegError(), textNode->LogNegError(), 1e-5);
    }

    if (std::abs(node->SubtreeLeavesLogNegError()) < 1e-5)
    {
      BOOST_REQUIRE_SMALL(xmlNode->SubtreeLeavesLogNegError(), 1e-5);
      BOOST_REQUIRE_SMALL(binaryNode->SubtreeLeavesLogNegError(), 1e-5);
      BOOST_REQUIRE_SMALL(textNode->SubtreeLeavesLogNegError(), 1e-5);
    }
    else
    {
      BOOST_REQUIRE_CLOSE(node->SubtreeLeavesLogNegError(),
          xmlNode->SubtreeLeavesLogNegError(), 1e-5);
      BOOST_REQUIRE_CLOSE(node->SubtreeLeavesLogNegError(),
          binaryNode->SubtreeLeavesLogNegError(), 1e-5);
      BOOST_REQUIRE_CLOSE(node->SubtreeLeavesLogNegError(),
          textNode->SubtreeLeavesLogNegError(), 1e-5);
    }

    BOOST_REQUIRE_EQUAL(node->SubtreeLeaves(), xmlNode->SubtreeLeaves());
    BOOST_REQUIRE_EQUAL(node->SubtreeLeaves(), binaryNode->SubtreeLeaves());
    BOOST_REQUIRE_EQUAL(node->SubtreeLeaves(), textNode->SubtreeLeaves());

    if (std::abs(node->Ratio()) < 1e-5)
    {
      BOOST_REQUIRE_SMALL(xmlNode->Ratio(), 1e-5);
      BOOST_REQUIRE_SMALL(binaryNode->Ratio(), 1e-5);
      BOOST_REQUIRE_SMALL(textNode->Ratio(), 1e-5);
    }
    else
    {
      BOOST_REQUIRE_CLOSE(node->Ratio(), xmlNode->Ratio(), 1e-5);
      BOOST_REQUIRE_CLOSE(node->Ratio(), binaryNode->Ratio(), 1e-5);
      BOOST_REQUIRE_CLOSE(node->Ratio(), textNode->Ratio(), 1e-5);
    }

    if (std::abs(node->LogVolume()) < 1e-5)
    {
      BOOST_REQUIRE_SMALL(xmlNode->LogVolume(), 1e-5);
      BOOST_REQUIRE_SMALL(binaryNode->LogVolume(), 1e-5);
      BOOST_REQUIRE_SMALL(textNode->LogVolume(), 1e-5);
    }
    else
    {
      BOOST_REQUIRE_CLOSE(node->LogVolume(), xmlNode->LogVolume(), 1e-5);
      BOOST_REQUIRE_CLOSE(node->LogVolume(), binaryNode->LogVolume(), 1e-5);
      BOOST_REQUIRE_CLOSE(node->LogVolume(), textNode->LogVolume(), 1e-5);
    }

    if (node->Left() == NULL)
    {
      BOOST_REQUIRE(xmlNode->Left() == NULL);
      BOOST_REQUIRE(binaryNode->Left() == NULL);
      BOOST_REQUIRE(textNode->Left() == NULL);
    }
    else
    {
      BOOST_REQUIRE(xmlNode->Left() != NULL);
      BOOST_REQUIRE(binaryNode->Left() != NULL);
      BOOST_REQUIRE(textNode->Left() != NULL);

      // Push children onto stack.
      stack.push(node->Left());
      xmlStack.push(xmlNode->Left());
      binaryStack.push(binaryNode->Left());
      textStack.push(textNode->Left());
    }

    if (node->Right() == NULL)
    {
      BOOST_REQUIRE(xmlNode->Right() == NULL);
      BOOST_REQUIRE(binaryNode->Right() == NULL);
      BOOST_REQUIRE(textNode->Right() == NULL);
    }
    else
    {
      BOOST_REQUIRE(xmlNode->Right() != NULL);
      BOOST_REQUIRE(binaryNode->Right() != NULL);
      BOOST_REQUIRE(textNode->Right() != NULL);

      // Push children onto stack.
      stack.push(node->Right());
      xmlStack.push(xmlNode->Right());
      binaryStack.push(binaryNode->Right());
      textStack.push(textNode->Right());
    }

    BOOST_REQUIRE_EQUAL(node->Root(), xmlNode->Root());
    BOOST_REQUIRE_EQUAL(node->Root(), binaryNode->Root());
    BOOST_REQUIRE_EQUAL(node->Root(), textNode->Root());

    if (std::abs(node->AlphaUpper()) < 1e-5)
    {
      BOOST_REQUIRE_SMALL(xmlNode->AlphaUpper(), 1e-5);
      BOOST_REQUIRE_SMALL(binaryNode->AlphaUpper(), 1e-5);
      BOOST_REQUIRE_SMALL(textNode->AlphaUpper(), 1e-5);
    }
    else
    {
      BOOST_REQUIRE_CLOSE(node->AlphaUpper(), xmlNode->AlphaUpper(), 1e-5);
      BOOST_REQUIRE_CLOSE(node->AlphaUpper(), binaryNode->AlphaUpper(), 1e-5);
      BOOST_REQUIRE_CLOSE(node->AlphaUpper(), textNode->AlphaUpper(), 1e-5);
    }

    BOOST_REQUIRE_EQUAL(node->MaxVals().n_elem, xmlNode->MaxVals().n_elem);
    BOOST_REQUIRE_EQUAL(node->MaxVals().n_elem, binaryNode->MaxVals().n_elem);
    BOOST_REQUIRE_EQUAL(node->MaxVals().n_elem, textNode->MaxVals().n_elem);
    for (size_t i = 0; i < node->MaxVals().n_elem; ++i)
    {
      if (std::abs(node->MaxVals()[i]) < 1e-5)
      {
        BOOST_REQUIRE_SMALL(xmlNode->MaxVals()[i], 1e-5);
        BOOST_REQUIRE_SMALL(binaryNode->MaxVals()[i], 1e-5);
        BOOST_REQUIRE_SMALL(textNode->MaxVals()[i], 1e-5);
      }
      else
      {
        BOOST_REQUIRE_CLOSE(node->MaxVals()[i], xmlNode->MaxVals()[i], 1e-5);
        BOOST_REQUIRE_CLOSE(node->MaxVals()[i], binaryNode->MaxVals()[i], 1e-5);
        BOOST_REQUIRE_CLOSE(node->MaxVals()[i], textNode->MaxVals()[i], 1e-5);
      }
    }

    BOOST_REQUIRE_EQUAL(node->MinVals().n_elem, xmlNode->MinVals().n_elem);
    BOOST_REQUIRE_EQUAL(node->MinVals().n_elem, binaryNode->MinVals().n_elem);
    BOOST_REQUIRE_EQUAL(node->MinVals().n_elem, textNode->MinVals().n_elem);
    for (size_t i = 0; i < node->MinVals().n_elem; ++i)
    {
      if (std::abs(node->MinVals()[i]) < 1e-5)
      {
        BOOST_REQUIRE_SMALL(xmlNode->MinVals()[i], 1e-5);
        BOOST_REQUIRE_SMALL(binaryNode->MinVals()[i], 1e-5);
        BOOST_REQUIRE_SMALL(textNode->MinVals()[i], 1e-5);
      }
      else
      {
        BOOST_REQUIRE_CLOSE(node->MinVals()[i], xmlNode->MinVals()[i], 1e-5);
        BOOST_REQUIRE_CLOSE(node->MinVals()[i], binaryNode->MinVals()[i], 1e-5);
        BOOST_REQUIRE_CLOSE(node->MinVals()[i], textNode->MinVals()[i], 1e-5);
      }
    }
  }
}

BOOST_AUTO_TEST_CASE(NaiveBayesSerializationTest)
{
  // Train NBC randomly.  Make sure the model is the same after serializing and
  // re-loading.
  arma::mat dataset;
  dataset.randu(10, 500);
  arma::Row<size_t> labels(500);
  for (size_t i = 0; i < 500; ++i)
  {
    if (dataset(0, i) > 0.5)
      labels[i] = 0;
    else
      labels[i] = 1;
  }

  NaiveBayesClassifier<> nbc(dataset, labels, 2);

  // Initialize some empty Naive Bayes classifiers.
  NaiveBayesClassifier<> xmlNbc(0, 0), textNbc(0, 0), binaryNbc(0, 0);
  SerializeObjectAll(nbc, xmlNbc, textNbc, binaryNbc);

  BOOST_REQUIRE_EQUAL(nbc.Means().n_elem, xmlNbc.Means().n_elem);
  BOOST_REQUIRE_EQUAL(nbc.Means().n_elem, textNbc.Means().n_elem);
  BOOST_REQUIRE_EQUAL(nbc.Means().n_elem, binaryNbc.Means().n_elem);
  for (size_t i = 0; i < nbc.Means().n_elem; ++i)
  {
    BOOST_REQUIRE_CLOSE(nbc.Means()[i], xmlNbc.Means()[i], 1e-5);
    BOOST_REQUIRE_CLOSE(nbc.Means()[i], textNbc.Means()[i], 1e-5);
    BOOST_REQUIRE_CLOSE(nbc.Means()[i], binaryNbc.Means()[i], 1e-5);
  }

  BOOST_REQUIRE_EQUAL(nbc.Variances().n_elem, xmlNbc.Variances().n_elem);
  BOOST_REQUIRE_EQUAL(nbc.Variances().n_elem, textNbc.Variances().n_elem);
  BOOST_REQUIRE_EQUAL(nbc.Variances().n_elem, binaryNbc.Variances().n_elem);
  for (size_t i = 0; i < nbc.Variances().n_elem; ++i)
  {
    BOOST_REQUIRE_CLOSE(nbc.Variances()[i], xmlNbc.Variances()[i], 1e-5);
    BOOST_REQUIRE_CLOSE(nbc.Variances()[i], textNbc.Variances()[i], 1e-5);
    BOOST_REQUIRE_CLOSE(nbc.Variances()[i], binaryNbc.Variances()[i], 1e-5);
  }

  BOOST_REQUIRE_EQUAL(nbc.Probabilities().n_elem,
      xmlNbc.Probabilities().n_elem);
  BOOST_REQUIRE_EQUAL(nbc.Probabilities().n_elem,
      textNbc.Probabilities().n_elem);
  BOOST_REQUIRE_EQUAL(nbc.Probabilities().n_elem,
      binaryNbc.Probabilities().n_elem);
  for (size_t i = 0; i < nbc.Probabilities().n_elem; ++i)
  {
    BOOST_REQUIRE_CLOSE(nbc.Probabilities()[i], xmlNbc.Probabilities()[i],
        1e-5);
    BOOST_REQUIRE_CLOSE(nbc.Probabilities()[i], textNbc.Probabilities()[i],
        1e-5);
    BOOST_REQUIRE_CLOSE(nbc.Probabilities()[i], binaryNbc.Probabilities()[i],
        1e-5);
  }
}

BOOST_AUTO_TEST_CASE(RASearchTest)
{
  using neighbor::AllkRANN;
  using neighbor::AllkNN;
  arma::mat dataset = arma::randu<arma::mat>(5, 200);
  arma::mat otherDataset = arma::randu<arma::mat>(5, 100);

  // Find nearest neighbors in the top 10, with accuracy 0.95.  So 95% of the
  // results we get (at least) should fall into the top 10 of the true nearest
  // neighbors.
  AllkRANN allkrann(dataset, false, false, 5, 0.95);

  AllkRANN krannXml(otherDataset, false, false);
  AllkRANN krannText(otherDataset, true, false);
  AllkRANN krannBinary(otherDataset, true, true);

  SerializeObjectAll(allkrann, krannXml, krannText, krannBinary);

  // Now run nearest neighbor and make sure the results are the same.
  arma::mat querySet = arma::randu<arma::mat>(5, 100);

  arma::mat distances, xmlDistances, textDistances, binaryDistances;
  arma::Mat<size_t> neighbors, xmlNeighbors, textNeighbors, binaryNeighbors;

  AllkNN allknn(dataset); // Exact search.
  allknn.Search(querySet, 10, neighbors, distances);
  krannXml.Search(querySet, 5, xmlNeighbors, xmlDistances);
  krannText.Search(querySet, 5, textNeighbors, textDistances);
  krannBinary.Search(querySet, 5, binaryNeighbors, binaryDistances);

  BOOST_REQUIRE_EQUAL(xmlNeighbors.n_rows, 5);
  BOOST_REQUIRE_EQUAL(xmlNeighbors.n_cols, 100);
  BOOST_REQUIRE_EQUAL(textNeighbors.n_rows, 5);
  BOOST_REQUIRE_EQUAL(textNeighbors.n_cols, 100);
  BOOST_REQUIRE_EQUAL(binaryNeighbors.n_rows, 5);
  BOOST_REQUIRE_EQUAL(binaryNeighbors.n_cols, 100);

  size_t xmlCorrect = 0;
  size_t textCorrect = 0;
  size_t binaryCorrect = 0;
  for (size_t i = 0; i < xmlNeighbors.n_cols; ++i)
  {
    // See how many are in the top 10.
    for (size_t j = 0; j < xmlNeighbors.n_rows; ++j)
    {
      for (size_t k = 0; k < neighbors.n_rows; ++k)
      {
        if (neighbors(k, i) == xmlNeighbors(j, i))
          xmlCorrect++;
        if (neighbors(k, i) == textNeighbors(j, i))
          textCorrect++;
        if (neighbors(k, i) == binaryNeighbors(j, i))
          binaryCorrect++;
      }
    }
  }

  // We need 95% of these to be correct.
  BOOST_REQUIRE_GT(xmlCorrect, 95 * 5);
  BOOST_REQUIRE_GT(binaryCorrect, 95 * 5);
  BOOST_REQUIRE_GT(textCorrect, 95 * 5);
}

/**
 * Test that an LSH model can be serialized and deserialized.
 */
BOOST_AUTO_TEST_CASE(LSHTest)
{
  // Since we still don't have good tests for LSH, basically what we're going to
  // do is serialize an LSH model, and make sure we can deserialize it and that
  // we still get results when we call Search().
  arma::mat referenceData = arma::randu<arma::mat>(10, 100);

  LSHSearch<> lsh(referenceData, 5, 10); // Arbitrary chosen parameters.

  LSHSearch<> xmlLsh;
  arma::mat textData = arma::randu<arma::mat>(5, 50);
  LSHSearch<> textLsh(textData, 4, 5);
  LSHSearch<> binaryLsh(referenceData, 15, 2);

  // Now serialize.
  SerializeObjectAll(lsh, xmlLsh, textLsh, binaryLsh);

  // Check what we can about the serialized objects.
  BOOST_REQUIRE_EQUAL(lsh.NumProjections(), xmlLsh.NumProjections());
  BOOST_REQUIRE_EQUAL(lsh.NumProjections(), textLsh.NumProjections());
  BOOST_REQUIRE_EQUAL(lsh.NumProjections(), binaryLsh.NumProjections());
  for (size_t i = 0; i < lsh.NumProjections(); ++i)
  {
    CheckMatrices(lsh.Projection(i), xmlLsh.Projection(i),
        textLsh.Projection(i), binaryLsh.Projection(i));
  }

  CheckMatrices(lsh.ReferenceSet(), xmlLsh.ReferenceSet(),
      textLsh.ReferenceSet(), binaryLsh.ReferenceSet());
  CheckMatrices(lsh.Offsets(), xmlLsh.Offsets(), textLsh.Offsets(),
      binaryLsh.Offsets());
  CheckMatrices(lsh.SecondHashWeights(), xmlLsh.SecondHashWeights(),
      textLsh.SecondHashWeights(), binaryLsh.SecondHashWeights());

  BOOST_REQUIRE_EQUAL(lsh.BucketSize(), xmlLsh.BucketSize());
  BOOST_REQUIRE_EQUAL(lsh.BucketSize(), textLsh.BucketSize());
  BOOST_REQUIRE_EQUAL(lsh.BucketSize(), binaryLsh.BucketSize());

  CheckMatrices(lsh.SecondHashTable(), xmlLsh.SecondHashTable(),
      textLsh.SecondHashTable(), binaryLsh.SecondHashTable());
}

// Make sure serialization works for the decision stump.
BOOST_AUTO_TEST_CASE(DecisionStumpTest)
{
  // Generate dataset.
  arma::mat trainingData = arma::randu<arma::mat>(4, 100);
  arma::Row<size_t> labels(100);
  for (size_t i = 0; i < 25; ++i)
    labels[i] = 0;
  for (size_t i = 25; i < 50; ++i)
    labels[i] = 3;
  for (size_t i = 50; i < 75; ++i)
    labels[i] = 1;
  for (size_t i = 75; i < 100; ++i)
    labels[i] = 2;

  DecisionStump<> ds(trainingData, labels, 4, 3);

  arma::mat otherData = arma::randu<arma::mat>(3, 100);
  arma::Row<size_t> otherLabels = arma::randu<arma::Row<size_t>>(100);
  DecisionStump<> xmlDs(otherData, otherLabels, 2, 3);

  DecisionStump<> textDs;
  DecisionStump<> binaryDs(trainingData, labels, 4, 10);

  SerializeObjectAll(ds, xmlDs, textDs, binaryDs);

  // Make sure that everything is the same about the new decision stumps.
  BOOST_REQUIRE_EQUAL(ds.SplitDimension(), xmlDs.SplitDimension());
  BOOST_REQUIRE_EQUAL(ds.SplitDimension(), textDs.SplitDimension());
  BOOST_REQUIRE_EQUAL(ds.SplitDimension(), binaryDs.SplitDimension());

  CheckMatrices(ds.Split(), xmlDs.Split(), textDs.Split(), binaryDs.Split());
  CheckMatrices(ds.BinLabels(), xmlDs.BinLabels(), textDs.BinLabels(),
      binaryDs.BinLabels());
}

// Make sure serialization works for LARS.
BOOST_AUTO_TEST_CASE(LARSTest)
{
  using namespace mlpack::regression;

  // Create a dataset.
  arma::mat X = arma::randn(75, 250);
  arma::vec beta = arma::randn(75, 1);
  arma::vec y = trans(X) * beta;

  LARS lars(true, 0.1, 0.1);
  arma::vec betaOpt;
  lars.Train(X, y, betaOpt);

  // Now, serialize.
  LARS xmlLars(false, 0.5, 0.0), binaryLars(true, 1.0, 0.0),
      textLars(false, 0.1, 0.1);

  // Train textLars.
  arma::mat textX = arma::randn(25, 150);
  arma::vec textBeta = arma::randn(25, 1);
  arma::vec textY = trans(textX) * textBeta;
  arma::vec textBetaOpt;
  textLars.Train(textX, textY, textBetaOpt);

  SerializeObjectAll(lars, xmlLars, binaryLars, textLars);

  // Now, check that predictions are the same.
  arma::vec pred, xmlPred, textPred, binaryPred;
  lars.Predict(X, pred);
  xmlLars.Predict(X, xmlPred);
  textLars.Predict(X, textPred);
  binaryLars.Predict(X, binaryPred);

  CheckMatrices(pred, xmlPred, textPred, binaryPred);
}

/**
 * Test serialization of the HoeffdingNumericSplit object after binning has
 * occured.
 */
BOOST_AUTO_TEST_CASE(HoeffdingNumericSplitTest)
{
  using namespace mlpack::tree;

  HoeffdingNumericSplit<GiniImpurity> split(3);
  // Train until it bins.
  for (size_t i = 0; i < 200; ++i)
    split.Train(mlpack::math::Random(), mlpack::math::RandInt(3));

  HoeffdingNumericSplit<GiniImpurity> xmlSplit(5);
  HoeffdingNumericSplit<GiniImpurity> textSplit(7);
  for (size_t i = 0; i < 200; ++i)
    textSplit.Train(mlpack::math::Random() + 3, 0);
  HoeffdingNumericSplit<GiniImpurity> binarySplit(2);

  SerializeObjectAll(split, xmlSplit, textSplit, binarySplit);

  // Ensure that everything is the same.
  BOOST_REQUIRE_EQUAL(split.Bins(), xmlSplit.Bins());
  BOOST_REQUIRE_EQUAL(split.Bins(), textSplit.Bins());
  BOOST_REQUIRE_EQUAL(split.Bins(), binarySplit.Bins());

  double bestSplit, secondBestSplit;
  double baseBestSplit, baseSecondBestSplit;
  split.EvaluateFitnessFunction(baseBestSplit, baseSecondBestSplit);
  xmlSplit.EvaluateFitnessFunction(bestSplit, secondBestSplit);
  BOOST_REQUIRE_CLOSE(bestSplit, baseBestSplit, 1e-5);
  BOOST_REQUIRE_SMALL(secondBestSplit, 1e-10);

  textSplit.EvaluateFitnessFunction(bestSplit, secondBestSplit);
  BOOST_REQUIRE_CLOSE(bestSplit, baseBestSplit, 1e-5);
  BOOST_REQUIRE_SMALL(secondBestSplit, 1e-10);

  binarySplit.EvaluateFitnessFunction(bestSplit, secondBestSplit);
  BOOST_REQUIRE_CLOSE(bestSplit, baseBestSplit, 1e-5);
  BOOST_REQUIRE_SMALL(secondBestSplit, 1e-10);

  arma::Col<size_t> children, xmlChildren, textChildren, binaryChildren;
  NumericSplitInfo<double> splitInfo, xmlSplitInfo, textSplitInfo,
      binarySplitInfo;

  split.Split(children, splitInfo);
  xmlSplit.Split(xmlChildren, xmlSplitInfo);
  binarySplit.Split(binaryChildren, binarySplitInfo);
  textSplit.Split(textChildren, textSplitInfo);

  BOOST_REQUIRE_EQUAL(children.size(), xmlChildren.size());
  BOOST_REQUIRE_EQUAL(children.size(), textChildren.size());
  BOOST_REQUIRE_EQUAL(children.size(), binaryChildren.size());
  for (size_t i = 0; i < children.size(); ++i)
  {
    BOOST_REQUIRE_EQUAL(children[i], xmlChildren[i]);
    BOOST_REQUIRE_EQUAL(children[i], textChildren[i]);
    BOOST_REQUIRE_EQUAL(children[i], binaryChildren[i]);
  }

  // Random checks.
  for (size_t i = 0; i < 200; ++i)
  {
    const double random = mlpack::math::Random() * 1.5;
    BOOST_REQUIRE_EQUAL(splitInfo.CalculateDirection(random),
                        xmlSplitInfo.CalculateDirection(random));
    BOOST_REQUIRE_EQUAL(splitInfo.CalculateDirection(random),
                        textSplitInfo.CalculateDirection(random));
    BOOST_REQUIRE_EQUAL(splitInfo.CalculateDirection(random),
                        binarySplitInfo.CalculateDirection(random));
  }
}

/**
 * Make sure serialization of the HoeffdingNumericSplit object before binning
 * occurs is successful.
 */
BOOST_AUTO_TEST_CASE(HoeffdingNumericSplitBeforeBinningTest)
{
  using namespace mlpack::tree;

  HoeffdingNumericSplit<GiniImpurity> split(3);
  // Train but not until it bins.
  for (size_t i = 0; i < 50; ++i)
    split.Train(mlpack::math::Random(), mlpack::math::RandInt(3));

  HoeffdingNumericSplit<GiniImpurity> xmlSplit(5);
  HoeffdingNumericSplit<GiniImpurity> textSplit(7);
  for (size_t i = 0; i < 200; ++i)
    textSplit.Train(mlpack::math::Random() + 3, 0);
  HoeffdingNumericSplit<GiniImpurity> binarySplit(2);

  SerializeObjectAll(split, xmlSplit, textSplit, binarySplit);

  // Ensure that everything is the same.
  BOOST_REQUIRE_EQUAL(split.Bins(), xmlSplit.Bins());
  BOOST_REQUIRE_EQUAL(split.Bins(), textSplit.Bins());
  BOOST_REQUIRE_EQUAL(split.Bins(), binarySplit.Bins());

  double baseBestSplit, baseSecondBestSplit;
  double bestSplit, secondBestSplit;
  split.EvaluateFitnessFunction(baseBestSplit, baseSecondBestSplit);
  textSplit.EvaluateFitnessFunction(bestSplit, secondBestSplit);

  BOOST_REQUIRE_SMALL(baseBestSplit, 1e-5);
  BOOST_REQUIRE_SMALL(baseSecondBestSplit, 1e-5);

  BOOST_REQUIRE_SMALL(bestSplit, 1e-5);
  BOOST_REQUIRE_SMALL(secondBestSplit, 1e-5);

  xmlSplit.EvaluateFitnessFunction(bestSplit, secondBestSplit);
  BOOST_REQUIRE_SMALL(bestSplit, 1e-5);
  BOOST_REQUIRE_SMALL(secondBestSplit, 1e-5);

  binarySplit.EvaluateFitnessFunction(bestSplit, secondBestSplit);
  BOOST_REQUIRE_SMALL(bestSplit, 1e-5);
  BOOST_REQUIRE_SMALL(secondBestSplit, 1e-5);
}

/**
 * Make sure the HoeffdingCategoricalSplit object serializes correctly.
 */
BOOST_AUTO_TEST_CASE(HoeffdingCategoricalSplitTest)
{
  using namespace mlpack::tree;

  HoeffdingCategoricalSplit<GiniImpurity> split(10, 3);
  for (size_t i = 0; i < 50; ++i)
    split.Train(mlpack::math::RandInt(10), mlpack::math::RandInt(3));

  HoeffdingCategoricalSplit<GiniImpurity> xmlSplit(3, 7);
  HoeffdingCategoricalSplit<GiniImpurity> binarySplit(4, 11);
  HoeffdingCategoricalSplit<GiniImpurity> textSplit(2, 2);
  for (size_t i = 0; i < 10; ++i)
    textSplit.Train(mlpack::math::RandInt(2), mlpack::math::RandInt(2));

  SerializeObjectAll(split, xmlSplit, textSplit, binarySplit);

  BOOST_REQUIRE_EQUAL(split.MajorityClass(), xmlSplit.MajorityClass());
  BOOST_REQUIRE_EQUAL(split.MajorityClass(), textSplit.MajorityClass());
  BOOST_REQUIRE_EQUAL(split.MajorityClass(), binarySplit.MajorityClass());

  double bestSplit, secondBestSplit;
  double baseBestSplit, baseSecondBestSplit;
  split.EvaluateFitnessFunction(baseBestSplit, baseSecondBestSplit);
  xmlSplit.EvaluateFitnessFunction(bestSplit, secondBestSplit);

  BOOST_REQUIRE_CLOSE(bestSplit, baseBestSplit, 1e-5);
  BOOST_REQUIRE_SMALL(secondBestSplit, 1e-10);

  textSplit.EvaluateFitnessFunction(bestSplit, secondBestSplit);
  BOOST_REQUIRE_CLOSE(bestSplit, baseBestSplit, 1e-5);
  BOOST_REQUIRE_SMALL(secondBestSplit, 1e-10);

  binarySplit.EvaluateFitnessFunction(bestSplit, secondBestSplit);
  BOOST_REQUIRE_CLOSE(bestSplit, baseBestSplit, 1e-5);
  BOOST_REQUIRE_SMALL(secondBestSplit, 1e-10);

  arma::Col<size_t> children, xmlChildren, textChildren, binaryChildren;
  CategoricalSplitInfo splitInfo(1); // I don't care about this.

  split.Split(children, splitInfo);
  xmlSplit.Split(xmlChildren, splitInfo);
  binarySplit.Split(binaryChildren, splitInfo);
  textSplit.Split(textChildren, splitInfo);

  BOOST_REQUIRE_EQUAL(children.size(), xmlChildren.size());
  BOOST_REQUIRE_EQUAL(children.size(), textChildren.size());
  BOOST_REQUIRE_EQUAL(children.size(), binaryChildren.size());
  for (size_t i = 0; i < children.size(); ++i)
  {
    BOOST_REQUIRE_EQUAL(children[i], xmlChildren[i]);
    BOOST_REQUIRE_EQUAL(children[i], textChildren[i]);
    BOOST_REQUIRE_EQUAL(children[i], binaryChildren[i]);
  }
}

/**
 * Make sure the HoeffdingTree object serializes correctly before a split has
 * occured.
 */
BOOST_AUTO_TEST_CASE(HoeffdingTreeBeforeSplitTest)
{
  data::DatasetInfo info(5);
  info.MapString("0", 2); // Dimension 1 is categorical.
  info.MapString("1", 2);
  HoeffdingTree<> split(info, 2, 0.99, 15000, 1);

  // Train for 2 samples.
  split.Train(arma::vec("0.3 0.4 1 0.6 0.7"), 0);
  split.Train(arma::vec("-0.3 0.0 0 0.7 0.8"), 1);

  data::DatasetInfo wrongInfo(3);
  wrongInfo.MapString("1", 1);
  HoeffdingTree<> xmlSplit(wrongInfo, 7, 0.1, 10, 1);

  // Force the binarySplit to split.
  data::DatasetInfo binaryInfo(2);
  binaryInfo.MapString("cat0", 0);
  binaryInfo.MapString("cat1", 0);
  binaryInfo.MapString("cat0", 1);

  HoeffdingTree<> binarySplit(info, 2, 0.95, 5000, 1);

  // Feed samples from each class.
  for (size_t i = 0; i < 500; ++i)
  {
    binarySplit.Train(arma::Col<size_t>("0 0"), 0);
    binarySplit.Train(arma::Col<size_t>("1 0"), 1);
  }

  HoeffdingTree<> textSplit(wrongInfo, 11, 0.75, 1000, 1);

  SerializeObjectAll(split, xmlSplit, textSplit, binarySplit);

  BOOST_REQUIRE_EQUAL(split.SplitDimension(), xmlSplit.SplitDimension());
  BOOST_REQUIRE_EQUAL(split.SplitDimension(), binarySplit.SplitDimension());
  BOOST_REQUIRE_EQUAL(split.SplitDimension(), textSplit.SplitDimension());

  BOOST_REQUIRE_EQUAL(split.MajorityClass(), xmlSplit.MajorityClass());
  BOOST_REQUIRE_EQUAL(split.MajorityClass(), binarySplit.MajorityClass());
  BOOST_REQUIRE_EQUAL(split.MajorityClass(), textSplit.MajorityClass());

  BOOST_REQUIRE_EQUAL(split.SplitCheck(), xmlSplit.SplitCheck());
  BOOST_REQUIRE_EQUAL(split.SplitCheck(), binarySplit.SplitCheck());
  BOOST_REQUIRE_EQUAL(split.SplitCheck(), textSplit.SplitCheck());
}

/**
 * Make sure the HoeffdingTree object serializes correctly after a split has
 * occurred.
 */
BOOST_AUTO_TEST_CASE(HoeffdingTreeAfterSplitTest)
{
  // Force the split to split.
  data::DatasetInfo info(2);
  info.MapString("cat0", 0);
  info.MapString("cat1", 0);
  info.MapString("cat0", 1);

  HoeffdingTree<> split(info, 2, 0.95, 5000, 1);

  // Feed samples from each class.
  for (size_t i = 0; i < 500; ++i)
  {
    split.Train(arma::Col<size_t>("0 0"), 0);
    split.Train(arma::Col<size_t>("1 0"), 1);
  }
  // Ensure a split has happened.
  BOOST_REQUIRE_NE(split.SplitDimension(), size_t(-1));

  data::DatasetInfo wrongInfo(3);
  wrongInfo.MapString("1", 1);
  HoeffdingTree<> xmlSplit(wrongInfo, 7, 0.1, 10, 1);

  data::DatasetInfo binaryInfo(5);
  binaryInfo.MapString("0", 2); // Dimension 2 is categorical.
  binaryInfo.MapString("1", 2);
  HoeffdingTree<> binarySplit(binaryInfo, 2, 0.99, 15000, 1);

  // Train for 2 samples.
  binarySplit.Train(arma::vec("0.3 0.4 1 0.6 0.7"), 0);
  binarySplit.Train(arma::vec("-0.3 0.0 0 0.7 0.8"), 1);

  HoeffdingTree<> textSplit(wrongInfo, 11, 0.75, 1000, 1);

  SerializeObjectAll(split, xmlSplit, textSplit, binarySplit);

  BOOST_REQUIRE_EQUAL(split.SplitDimension(), xmlSplit.SplitDimension());
  BOOST_REQUIRE_EQUAL(split.SplitDimension(), binarySplit.SplitDimension());
  BOOST_REQUIRE_EQUAL(split.SplitDimension(), textSplit.SplitDimension());

  // If splitting has already happened, then SplitCheck() should return 0.
  BOOST_REQUIRE_EQUAL(split.SplitCheck(), 0);
  BOOST_REQUIRE_EQUAL(split.SplitCheck(), xmlSplit.SplitCheck());
  BOOST_REQUIRE_EQUAL(split.SplitCheck(), binarySplit.SplitCheck());
  BOOST_REQUIRE_EQUAL(split.SplitCheck(), textSplit.SplitCheck());

  BOOST_REQUIRE_EQUAL(split.MajorityClass(), xmlSplit.MajorityClass());
  BOOST_REQUIRE_EQUAL(split.MajorityClass(), binarySplit.MajorityClass());
  BOOST_REQUIRE_EQUAL(split.MajorityClass(), textSplit.MajorityClass());

  BOOST_REQUIRE_EQUAL(split.CalculateDirection(arma::vec("0.3 0.4 1 0.6 0.7")),
      xmlSplit.CalculateDirection(arma::vec("0.3 0.4 1 0.6 0.7")));
  BOOST_REQUIRE_EQUAL(split.CalculateDirection(arma::vec("0.3 0.4 1 0.6 0.7")),
      binarySplit.CalculateDirection(arma::vec("0.3 0.4 1 0.6 0.7")));
  BOOST_REQUIRE_EQUAL(split.CalculateDirection(arma::vec("0.3 0.4 1 0.6 0.7")),
      textSplit.CalculateDirection(arma::vec("0.3 0.4 1 0.6 0.7")));
}

BOOST_AUTO_TEST_CASE(EmptyHoeffdingTreeTest)
{
  using namespace mlpack::tree;

  data::DatasetInfo info(6);
  HoeffdingTree<> tree(info, 2);
  HoeffdingTree<> xmlTree(info, 3);
  HoeffdingTree<> binaryTree(info, 4);
  HoeffdingTree<> textTree(info, 5);

  SerializeObjectAll(tree, xmlTree, binaryTree, textTree);

  BOOST_REQUIRE_EQUAL(tree.NumChildren(), 0);
  BOOST_REQUIRE_EQUAL(xmlTree.NumChildren(), 0);
  BOOST_REQUIRE_EQUAL(binaryTree.NumChildren(), 0);
  BOOST_REQUIRE_EQUAL(textTree.NumChildren(), 0);
}

/**
 * Build a Hoeffding tree, then save it and make sure other trees can classify
 * as effectively.
 */
BOOST_AUTO_TEST_CASE(HoeffdingTreeTest)
{
  using namespace mlpack::tree;

  arma::mat dataset(2, 400);
  arma::Row<size_t> labels(400);
  for (size_t i = 0; i < 200; ++i)
  {
    dataset(0, 2 * i) = mlpack::math::RandInt(4);
    dataset(1, 2 * i) = mlpack::math::RandInt(2);
    dataset(0, 2 * i + 1) = mlpack::math::RandInt(4);
    dataset(1, 2 * i + 1) = mlpack::math::RandInt(2) + 2;
    labels[2 * i] = 0;
    labels[2 * i + 1] = 1;
  }
  // Make the features categorical.
  data::DatasetInfo info(2);
  info.MapString("a", 0);
  info.MapString("b", 0);
  info.MapString("c", 0);
  info.MapString("d", 0);
  info.MapString("a", 1);
  info.MapString("b", 1);
  info.MapString("c", 1);
  info.MapString("d", 1);

  HoeffdingTree<> tree(dataset, info, labels, 2, false /* no batch mode */);

  data::DatasetInfo xmlInfo(1);
  HoeffdingTree<> xmlTree(xmlInfo, 1);
  data::DatasetInfo binaryInfo(5);
  HoeffdingTree<> binaryTree(binaryInfo, 6);
  data::DatasetInfo textInfo(7);
  HoeffdingTree<> textTree(textInfo, 100);

  SerializeObjectAll(tree, xmlTree, textTree, binaryTree);

  BOOST_REQUIRE_EQUAL(tree.NumChildren(), xmlTree.NumChildren());
  BOOST_REQUIRE_EQUAL(tree.NumChildren(), textTree.NumChildren());
  BOOST_REQUIRE_EQUAL(tree.NumChildren(), binaryTree.NumChildren());

  BOOST_REQUIRE_EQUAL(tree.SplitDimension(), xmlTree.SplitDimension());
  BOOST_REQUIRE_EQUAL(tree.SplitDimension(), textTree.SplitDimension());
  BOOST_REQUIRE_EQUAL(tree.SplitDimension(), binaryTree.SplitDimension());

  for (size_t i = 0; i < tree.NumChildren(); ++i)
  {
    BOOST_REQUIRE_EQUAL(tree.Child(i).NumChildren(), 0);
    BOOST_REQUIRE_EQUAL(xmlTree.Child(i).NumChildren(), 0);
    BOOST_REQUIRE_EQUAL(binaryTree.Child(i).NumChildren(), 0);
    BOOST_REQUIRE_EQUAL(textTree.Child(i).NumChildren(), 0);

    BOOST_REQUIRE_EQUAL(tree.Child(i).SplitDimension(),
        xmlTree.Child(i).SplitDimension());
    BOOST_REQUIRE_EQUAL(tree.Child(i).SplitDimension(),
        textTree.Child(i).SplitDimension());
    BOOST_REQUIRE_EQUAL(tree.Child(i).SplitDimension(),
        binaryTree.Child(i).SplitDimension());

    BOOST_REQUIRE_EQUAL(tree.Child(i).MajorityClass(),
        xmlTree.Child(i).MajorityClass());
    BOOST_REQUIRE_EQUAL(tree.Child(i).MajorityClass(),
        textTree.Child(i).MajorityClass());
    BOOST_REQUIRE_EQUAL(tree.Child(i).MajorityClass(),
        binaryTree.Child(i).MajorityClass());
  }

  // Check that predictions are the same.
  arma::Row<size_t> predictions, xmlPredictions, binaryPredictions,
      textPredictions;
  tree.Classify(dataset, predictions);
  xmlTree.Classify(dataset, xmlPredictions);
  binaryTree.Classify(dataset, binaryPredictions);
  textTree.Classify(dataset, textPredictions);

  BOOST_REQUIRE_EQUAL(predictions.n_elem, xmlPredictions.n_elem);
  BOOST_REQUIRE_EQUAL(predictions.n_elem, textPredictions.n_elem);
  BOOST_REQUIRE_EQUAL(predictions.n_elem, binaryPredictions.n_elem);

  for (size_t i = 0; i < predictions.n_elem; ++i)
  {
    BOOST_REQUIRE_EQUAL(predictions[i], xmlPredictions[i]);
    BOOST_REQUIRE_EQUAL(predictions[i], textPredictions[i]);
    BOOST_REQUIRE_EQUAL(predictions[i], binaryPredictions[i]);
  }
}

BOOST_AUTO_TEST_SUITE_END();<|MERGE_RESOLUTION|>--- conflicted
+++ resolved
@@ -15,9 +15,7 @@
 #include <mlpack/core/tree/hrectbound.hpp>
 #include <mlpack/core/metrics/mahalanobis_distance.hpp>
 #include <mlpack/core/tree/binary_space_tree.hpp>
-<<<<<<< HEAD
 #include <mlpack/methods/hoeffding_trees/hoeffding_tree.hpp>
-=======
 #include <mlpack/core/tree/cover_tree.hpp>
 #include <mlpack/core/tree/rectangle_tree.hpp>
 
@@ -31,7 +29,6 @@
 #include <mlpack/methods/lsh/lsh_search.hpp>
 #include <mlpack/methods/decision_stump/decision_stump.hpp>
 #include <mlpack/methods/lars/lars.hpp>
->>>>>>> de9cc4b0
 
 using namespace mlpack;
 using namespace mlpack::distribution;
@@ -53,74 +50,6 @@
 
 BOOST_AUTO_TEST_SUITE(SerializationTest);
 
-<<<<<<< HEAD
-// Test function for loading and saving Armadillo objects.
-template<typename MatType,
-         typename IArchiveType,
-         typename OArchiveType>
-void TestArmadilloSerialization(MatType& x)
-{
-  // First save it.
-  ofstream ofs("test");
-  OArchiveType o(ofs);
-
-  bool success = true;
-  try
-  {
-    o << BOOST_SERIALIZATION_NVP(x);
-  }
-  catch (archive_exception& e)
-  {
-    std::cerr << e.what();
-    success = false;
-  }
-
-  BOOST_REQUIRE_EQUAL(success, true);
-  ofs.close();
-
-  // Now load it.
-  MatType orig(x);
-  success = true;
-  ifstream ifs("test");
-  IArchiveType i(ifs);
-
-  try
-  {
-    i >> BOOST_SERIALIZATION_NVP(x);
-  }
-  catch (archive_exception& e)
-  {
-    std::cerr << e.what();
-    success = false;
-  }
-
-  BOOST_REQUIRE_EQUAL(success, true);
-
-  BOOST_REQUIRE_EQUAL(x.n_rows, orig.n_rows);
-  BOOST_REQUIRE_EQUAL(x.n_cols, orig.n_cols);
-  BOOST_REQUIRE_EQUAL(x.n_elem, orig.n_elem);
-
-  for (size_t i = 0; i < x.n_cols; ++i)
-    for (size_t j = 0; j < x.n_rows; ++j)
-      if (double(orig(j, i)) == 0.0)
-        BOOST_REQUIRE_SMALL(double(x(j, i)), 1e-8);
-      else
-        BOOST_REQUIRE_CLOSE(double(orig(j, i)), double(x(j, i)), 1e-8);
-
-  remove("test");
-}
-
-// Test all serialization strategies.
-template<typename MatType>
-void TestAllArmadilloSerialization(MatType& x)
-{
-  TestArmadilloSerialization<MatType, xml_iarchive, xml_oarchive>(x);
-  TestArmadilloSerialization<MatType, text_iarchive, text_oarchive>(x);
-  TestArmadilloSerialization<MatType, binary_iarchive, binary_oarchive>(x);
-}
-
-=======
->>>>>>> de9cc4b0
 /**
  * Can we load and save an Armadillo matrix?
  */
@@ -195,141 +124,6 @@
   TestAllArmadilloSerialization(m);
 }
 
-<<<<<<< HEAD
-// Save and load an mlpack object.
-// The re-loaded copy is placed in 'newT'.
-template<typename T, typename IArchiveType, typename OArchiveType>
-void SerializeObject(T& t, T& newT)
-{
-  ofstream ofs("test");
-  OArchiveType o(ofs);
-
-  bool success = true;
-  try
-  {
-    o << data::CreateNVP(t, "t");
-  }
-  catch (archive_exception& e)
-  {
-    std::cerr << e.what();
-    success = false;
-  }
-  ofs.close();
-
-  BOOST_REQUIRE_EQUAL(success, true);
-
-  ifstream ifs("test");
-  IArchiveType i(ifs);
-
-  try
-  {
-    i >> data::CreateNVP(newT, "t");
-  }
-  catch (archive_exception& e)
-  {
-    std::cerr << e.what();
-    success = false;
-  }
-  ifs.close();
-
-  BOOST_REQUIRE_EQUAL(success, true);
-}
-
-// Test mlpack serialization with all three archive types.
-template<typename T>
-void SerializeObjectAll(T& t, T& xmlT, T& textT, T& binaryT)
-{
-  SerializeObject<T, text_iarchive, text_oarchive>(t, textT);
-  SerializeObject<T, binary_iarchive, binary_oarchive>(t, binaryT);
-  SerializeObject<T, xml_iarchive, xml_oarchive>(t, xmlT);
-}
-
-// Save and load a non-default-constructible mlpack object.
-template<typename T, typename IArchiveType, typename OArchiveType>
-void SerializePointerObject(T* t, T*& newT)
-{
-  ofstream ofs("test");
-  OArchiveType o(ofs);
-
-  bool success = true;
-  try
-  {
-    o << data::CreateNVP(*t, "t");
-  }
-  catch (archive_exception& e)
-  {
-    std::cerr << e.what();
-    success = false;
-  }
-  ofs.close();
-
-  BOOST_REQUIRE_EQUAL(success, true);
-
-  ifstream ifs("test");
-  IArchiveType i(ifs);
-
-  try
-  {
-    newT = new T(i);
-  }
-  catch (std::exception& e)
-  {
-    std::cerr << e.what();
-    success = false;
-  }
-  ifs.close();
-
-  BOOST_REQUIRE_EQUAL(success, true);
-}
-
-template<typename T>
-void SerializePointerObjectAll(T* t, T*& xmlT, T*& textT, T*& binaryT)
-{
-  SerializePointerObject<T, text_iarchive, text_oarchive>(t, textT);
-  SerializePointerObject<T, binary_iarchive, binary_oarchive>(t, binaryT);
-  SerializePointerObject<T, xml_iarchive, xml_oarchive>(t, xmlT);
-}
-
-// Utility function to check the equality of two Armadillo matrices.
-void CheckMatrices(const mat& x,
-                   const mat& xmlX,
-                   const mat& textX,
-                   const mat& binaryX)
-{
-  // First check dimensions.
-  BOOST_REQUIRE_EQUAL(x.n_rows, xmlX.n_rows);
-  BOOST_REQUIRE_EQUAL(x.n_rows, textX.n_rows);
-  BOOST_REQUIRE_EQUAL(x.n_rows, binaryX.n_rows);
-
-  BOOST_REQUIRE_EQUAL(x.n_cols, xmlX.n_cols);
-  BOOST_REQUIRE_EQUAL(x.n_cols, textX.n_cols);
-  BOOST_REQUIRE_EQUAL(x.n_cols, binaryX.n_cols);
-
-  BOOST_REQUIRE_EQUAL(x.n_elem, xmlX.n_elem);
-  BOOST_REQUIRE_EQUAL(x.n_elem, textX.n_elem);
-  BOOST_REQUIRE_EQUAL(x.n_elem, binaryX.n_elem);
-
-  // Now check elements.
-  for (size_t i = 0; i < x.n_elem; ++i)
-  {
-    const double val = x[i];
-    if (val == 0.0)
-    {
-      BOOST_REQUIRE_SMALL(xmlX[i], 1e-8);
-      BOOST_REQUIRE_SMALL(textX[i], 1e-8);
-      BOOST_REQUIRE_SMALL(binaryX[i], 1e-8);
-    }
-    else
-    {
-      BOOST_REQUIRE_CLOSE(val, xmlX[i], 1e-8);
-      BOOST_REQUIRE_CLOSE(val, textX[i], 1e-8);
-      BOOST_REQUIRE_CLOSE(val, binaryX[i], 1e-8);
-    }
-  }
-}
-
-=======
->>>>>>> de9cc4b0
 // Now, test mlpack objects.
 BOOST_AUTO_TEST_CASE(DiscreteDistributionTest)
 {
